# vim: tabstop=4 shiftwidth=4 softtabstop=4

# Copyright 2010-2011 OpenStack, LLC
# All Rights Reserved.
#
#    Licensed under the Apache License, Version 2.0 (the "License"); you may
#    not use this file except in compliance with the License. You may obtain
#    a copy of the License at
#
#         http://www.apache.org/licenses/LICENSE-2.0
#
#    Unless required by applicable law or agreed to in writing, software
#    distributed under the License is distributed on an "AS IS" BASIS, WITHOUT
#    WARRANTIES OR CONDITIONS OF ANY KIND, either express or implied. See the
#    License for the specific language governing permissions and limitations
#    under the License.

import httplib
import json
import unittest

import stubout
import webob

from glance import server
from glance.registry import server as rserver
from tests import stubs


class TestRegistryAPI(unittest.TestCase):
    def setUp(self):
        """Establish a clean test environment"""
        self.stubs = stubout.StubOutForTesting()
        stubs.stub_out_registry_and_store_server(self.stubs)
        stubs.stub_out_registry_db_image_api(self.stubs)
        stubs.stub_out_filesystem_backend()
        self.api = rserver.API({})

    def tearDown(self):
        """Clear the test environment"""
        stubs.clean_out_fake_filesystem_backend()
        self.stubs.UnsetAll()

    def test_get_root(self):
        """Tests that the root registry API returns "index",
        which is a list of public images

        """
        fixture = {'id': 2,
                   'name': 'fake image #2'}
        req = webob.Request.blank('/')
        res = req.get_response(self.api)
        res_dict = json.loads(res.body)
        self.assertEquals(res.status_int, 200)

        images = res_dict['images']
        self.assertEquals(len(images), 1)

        for k, v in fixture.iteritems():
            self.assertEquals(v, images[0][k])

    def test_get_index(self):
        """Tests that the /images registry API returns list of
        public images

        """
        fixture = {'id': 2,
                   'name': 'fake image #2'}
        req = webob.Request.blank('/images')
        res = req.get_response(self.api)
        res_dict = json.loads(res.body)
        self.assertEquals(res.status_int, 200)

        images = res_dict['images']
        self.assertEquals(len(images), 1)

        for k, v in fixture.iteritems():
            self.assertEquals(v, images[0][k])

    def test_get_details(self):
        """Tests that the /images/detail registry API returns
        a mapping containing a list of detailed image information

        """
        fixture = {'id': 2,
                   'name': 'fake image #2',
                   'is_public': True,
                   'disk_format': 'vhd',
                   'container_format': 'ovf',
                   'status': 'active'}

        req = webob.Request.blank('/images/detail')
        res = req.get_response(self.api)
        res_dict = json.loads(res.body)
        self.assertEquals(res.status_int, 200)

        images = res_dict['images']
        self.assertEquals(len(images), 1)

        for k, v in fixture.iteritems():
            self.assertEquals(v, images[0][k])

    def test_create_image(self):
        """Tests that the /images POST registry API creates the image"""
        fixture = {'name': 'fake public image',
                   'is_public': True,
                   'disk_format': 'vhd',
                   'container_format': 'ovf'}

        req = webob.Request.blank('/images')

        req.method = 'POST'
        req.body = json.dumps(dict(image=fixture))

        res = req.get_response(self.api)

        self.assertEquals(res.status_int, 200)

        res_dict = json.loads(res.body)

        for k, v in fixture.iteritems():
            self.assertEquals(v, res_dict['image'][k])

        # Test ID auto-assigned properly
        self.assertEquals(3, res_dict['image']['id'])

        # Test status was updated properly
        self.assertEquals('active', res_dict['image']['status'])

    def test_create_image_with_bad_container_format(self):
        """Tests proper exception is raised if a bad disk_format is set"""
        fixture = {'id': 3,
                   'name': 'fake public image',
                   'is_public': True,
                   'disk_format': 'vhd',
                   'container_format': 'invalid'}

        req = webob.Request.blank('/images')

        req.method = 'POST'
        req.body = json.dumps(dict(image=fixture))

        res = req.get_response(self.api)
        self.assertEquals(res.status_int, webob.exc.HTTPBadRequest.code)
        self.assertTrue('Invalid container format' in res.body)

    def test_create_image_with_bad_disk_format(self):
        """Tests proper exception is raised if a bad disk_format is set"""
        fixture = {'id': 3,
                   'name': 'fake public image',
                   'is_public': True,
                   'disk_format': 'invalid',
                   'container_format': 'ovf'}

        req = webob.Request.blank('/images')

        req.method = 'POST'
        req.body = json.dumps(dict(image=fixture))

        res = req.get_response(self.api)
        self.assertEquals(res.status_int, webob.exc.HTTPBadRequest.code)
        self.assertTrue('Invalid disk format' in res.body)

    def test_create_image_with_mismatched_formats(self):
        """Tests that exception raised for bad matching disk and container
        formats"""
        fixture = {'name': 'fake public image #3',
                   'container_format': 'aki',
                   'disk_format': 'ari'}

        req = webob.Request.blank('/images')

        req.method = 'POST'
        req.body = json.dumps(dict(image=fixture))

        res = req.get_response(self.api)
        self.assertEquals(res.status_int, webob.exc.HTTPBadRequest.code)
        self.assertTrue('Invalid mix of disk and container formats'
                        in res.body)

    def test_create_image_with_bad_status(self):
        """Tests proper exception is raised if a bad status is set"""
        fixture = {'id': 3,
                   'name': 'fake public image',
                   'is_public': True,
                   'disk_format': 'vhd',
                   'container_format': 'ovf',
                   'status': 'bad status'}

        req = webob.Request.blank('/images')

        req.method = 'POST'
        req.body = json.dumps(dict(image=fixture))

        res = req.get_response(self.api)
        self.assertEquals(res.status_int, webob.exc.HTTPBadRequest.code)
        self.assertTrue('Invalid image status' in res.body)

    def test_update_image(self):
        """Tests that the /images PUT registry API updates the image"""
        fixture = {'name': 'fake public image #2',
                   'disk_format': 'raw'}

        req = webob.Request.blank('/images/2')

        req.method = 'PUT'
        req.body = json.dumps(dict(image=fixture))

        res = req.get_response(self.api)

        self.assertEquals(res.status_int, 200)

        res_dict = json.loads(res.body)

        for k, v in fixture.iteritems():
            self.assertEquals(v, res_dict['image'][k])

    def test_update_image_not_existing(self):
        """Tests proper exception is raised if attempt to update non-existing
        image"""
<<<<<<< HEAD
        fixture = {'id': 3,
                   'name': 'fake public image',
                   'is_public': True,
                   'disk_format': 'vhd',
                   'container_format': 'ovf',
                   'status': 'bad status'}
=======
        fixture = {'status': 'killed'}
>>>>>>> 79ba479a

        req = webob.Request.blank('/images/3')

        req.method = 'PUT'
        req.body = json.dumps(dict(image=fixture))

        res = req.get_response(self.api)
        self.assertEquals(res.status_int,
                          webob.exc.HTTPNotFound.code)

    def test_update_image_with_bad_status(self):
        """Tests that exception raised trying to set a bad status"""
        fixture = {'status': 'invalid'}

        req = webob.Request.blank('/images/2')

        req.method = 'PUT'
        req.body = json.dumps(dict(image=fixture))

        res = req.get_response(self.api)
        self.assertEquals(res.status_int, webob.exc.HTTPBadRequest.code)
        self.assertTrue('Invalid image status' in res.body)

    def test_update_image_with_bad_disk_format(self):
        """Tests that exception raised trying to set a bad disk_format"""
        fixture = {'disk_format': 'invalid'}

        req = webob.Request.blank('/images/2')

        req.method = 'PUT'
        req.body = json.dumps(dict(image=fixture))

        res = req.get_response(self.api)
        self.assertEquals(res.status_int, webob.exc.HTTPBadRequest.code)
        self.assertTrue('Invalid disk format' in res.body)

    def test_update_image_with_bad_container_format(self):
        """Tests that exception raised trying to set a bad container_format"""
        fixture = {'container_format': 'invalid'}

        req = webob.Request.blank('/images/2')

        req.method = 'PUT'
        req.body = json.dumps(dict(image=fixture))

        res = req.get_response(self.api)
        self.assertEquals(res.status_int, webob.exc.HTTPBadRequest.code)
        self.assertTrue('Invalid container format' in res.body)

    def test_update_image_with_mismatched_formats(self):
        """Tests that exception raised for bad matching disk and container
        formats"""
        fixture = {'container_format': 'ari'}

        req = webob.Request.blank('/images/2')  # Image 2 has disk format 'vhd'

        req.method = 'PUT'
        req.body = json.dumps(dict(image=fixture))

        res = req.get_response(self.api)
        self.assertEquals(res.status_int, webob.exc.HTTPBadRequest.code)
        self.assertTrue('Invalid mix of disk and container formats'
                        in res.body)

    def test_delete_image(self):
        """Tests that the /images DELETE registry API deletes the image"""

        # Grab the original number of images
        req = webob.Request.blank('/images')
        res = req.get_response(self.api)
        res_dict = json.loads(res.body)
        self.assertEquals(res.status_int, 200)

        orig_num_images = len(res_dict['images'])

        # Delete image #2
        req = webob.Request.blank('/images/2')

        req.method = 'DELETE'

        res = req.get_response(self.api)

        self.assertEquals(res.status_int, 200)

        # Verify one less image
        req = webob.Request.blank('/images')
        res = req.get_response(self.api)
        res_dict = json.loads(res.body)
        self.assertEquals(res.status_int, 200)

        new_num_images = len(res_dict['images'])
        self.assertEquals(new_num_images, orig_num_images - 1)

    def test_delete_image_not_existing(self):
        """Tests proper exception is raised if attempt to delete non-existing
        image"""

        req = webob.Request.blank('/images/3')

        req.method = 'DELETE'

        res = req.get_response(self.api)
        self.assertEquals(res.status_int,
                          webob.exc.HTTPNotFound.code)


class TestGlanceAPI(unittest.TestCase):
    def setUp(self):
        """Establish a clean test environment"""
        self.stubs = stubout.StubOutForTesting()
        stubs.stub_out_registry_and_store_server(self.stubs)
        stubs.stub_out_registry_db_image_api(self.stubs)
        stubs.stub_out_filesystem_backend()
        options = {'registry_host': '0.0.0.0',
                   'registry_port': '9191',
                   'sql_connection': 'sqlite://',
                   'default_store': 'file',
                   'filesystem_store_datadir': stubs.FAKE_FILESYSTEM_ROOTDIR}
        self.api = server.API(options)

    def tearDown(self):
        """Clear the test environment"""
        stubs.clean_out_fake_filesystem_backend()
        self.stubs.UnsetAll()

    def test_missing_disk_format(self):
        fixture_headers = {'x-image-meta-store': 'bad',
                   'x-image-meta-name': 'bogus',
                   'x-image-meta-location': 'http://example.com/image.tar.gz'}

        req = webob.Request.blank("/images")
        req.method = 'POST'
        for k, v in fixture_headers.iteritems():
            req.headers[k] = v

        res = req.get_response(self.api)
        self.assertEquals(res.status_int, webob.exc.HTTPBadRequest.code)
        self.assertTrue('Image disk format is required' in res.body)

    def test_bad_disk_format(self):
        fixture_headers = {'x-image-meta-store': 'bad',
                   'x-image-meta-name': 'bogus',
                   'x-image-meta-location': 'http://example.com/image.tar.gz',
                   'x-image-meta-disk-format': 'invalid',
                   'x-image-meta-container-format': 'ami'}

        req = webob.Request.blank("/images")
        req.method = 'POST'
        for k, v in fixture_headers.iteritems():
            req.headers[k] = v

        res = req.get_response(self.api)
        self.assertEquals(res.status_int, webob.exc.HTTPBadRequest.code)
        self.assertTrue('Invalid disk format' in res.body, res.body)

    def test_missing_container_format(self):
        fixture_headers = {'x-image-meta-store': 'bad',
                   'x-image-meta-name': 'bogus',
                   'x-image-meta-location': 'http://example.com/image.tar.gz',
                   'x-image-meta-disk-format': 'vhd'}

        req = webob.Request.blank("/images")
        req.method = 'POST'
        for k, v in fixture_headers.iteritems():
            req.headers[k] = v

        res = req.get_response(self.api)
        self.assertEquals(res.status_int, webob.exc.HTTPBadRequest.code)
        self.assertTrue('Image container format is required' in res.body)

    def test_bad_container_format(self):
        fixture_headers = {'x-image-meta-store': 'bad',
                   'x-image-meta-name': 'bogus',
                   'x-image-meta-location': 'http://example.com/image.tar.gz',
                   'x-image-meta-disk-format': 'vhd',
                   'x-image-meta-container-format': 'invalid'}

        req = webob.Request.blank("/images")
        req.method = 'POST'
        for k, v in fixture_headers.iteritems():
            req.headers[k] = v

        res = req.get_response(self.api)
        self.assertEquals(res.status_int, webob.exc.HTTPBadRequest.code)
        self.assertTrue('Invalid container format' in res.body)

    def test_add_image_no_location_no_image_as_body(self):
        """Tests creates a queued image for no body and no loc header"""
        fixture_headers = {'x-image-meta-store': 'file',
                           'x-image-meta-disk-format': 'vhd',
                           'x-image-meta-container-format': 'ovf',
                           'x-image-meta-name': 'fake image #3'}

        req = webob.Request.blank("/images")
        req.method = 'POST'
        for k, v in fixture_headers.iteritems():
            req.headers[k] = v
        res = req.get_response(self.api)
        self.assertEquals(res.status_int, httplib.OK)

        res_body = json.loads(res.body)['image']
        self.assertEquals('queued', res_body['status'])

    def test_add_image_bad_store(self):
        """Tests raises BadRequest for invalid store header"""
        fixture_headers = {'x-image-meta-store': 'bad',
                           'x-image-meta-name': 'fake image #3'}

        req = webob.Request.blank("/images")
        req.method = 'POST'
        for k, v in fixture_headers.iteritems():
            req.headers[k] = v

        req.headers['Content-Type'] = 'application/octet-stream'
        req.body = "chunk00000remainder"
        res = req.get_response(self.api)
        self.assertEquals(res.status_int, webob.exc.HTTPBadRequest.code)

    def test_add_image_basic_file_store(self):
        """Tests to add a basic image in the file store"""
        fixture_headers = {'x-image-meta-store': 'file',
                           'x-image-meta-disk-format': 'vhd',
                           'x-image-meta-container-format': 'ovf',
                           'x-image-meta-name': 'fake image #3'}

        req = webob.Request.blank("/images")
        req.method = 'POST'
        for k, v in fixture_headers.iteritems():
            req.headers[k] = v

        req.headers['Content-Type'] = 'application/octet-stream'
        req.body = "chunk00000remainder"
        res = req.get_response(self.api)
        self.assertEquals(res.status_int, 200)

        res_body = json.loads(res.body)['image']
        self.assertEquals(res_body['location'],
                          'file:///tmp/glance-tests/3')

        # Test that the Location: header is set to the URI to
        # edit the newly-created image, as required by APP.
        # See LP Bug #719825
        self.assertTrue('location' in res.headers,
                        "'location' not in response headers.\n"
                        "res.headerlist = %r" % res.headerlist)
        self.assertTrue('/images/3' in res.headers['location'])

    def test_image_meta(self):
        """Test for HEAD /images/<ID>"""
        expected_headers = {'x-image-meta-id': 2,
                            'x-image-meta-name': 'fake image #2'}
        req = webob.Request.blank("/images/2")
        req.method = 'HEAD'
        res = req.get_response(self.api)
        self.assertEquals(res.status_int, 200)

        for key, value in expected_headers.iteritems():
            self.assertEquals(value, res.headers[key])

    def test_show_image_basic(self):
        req = webob.Request.blank("/images/2")
        res = req.get_response(self.api)
        self.assertEqual('chunk00000remainder', res.body)

    def test_show_non_exists_image(self):
        req = webob.Request.blank("/images/42")
        res = req.get_response(self.api)
        self.assertEquals(res.status_int, webob.exc.HTTPNotFound.code)

    def test_delete_image(self):
        req = webob.Request.blank("/images/2")
        req.method = 'DELETE'
        res = req.get_response(self.api)
        self.assertEquals(res.status_int, 200)

        req = webob.Request.blank("/images/2")
        req.method = 'GET'
        res = req.get_response(self.api)
        self.assertEquals(res.status_int, webob.exc.HTTPNotFound.code,
                          res.body)

    def test_delete_non_exists_image(self):
        req = webob.Request.blank("/images/42")
        req.method = 'DELETE'
        res = req.get_response(self.api)
        self.assertEquals(res.status_int, webob.exc.HTTPNotFound.code)<|MERGE_RESOLUTION|>--- conflicted
+++ resolved
@@ -26,6 +26,9 @@
 from glance.registry import server as rserver
 from tests import stubs
 
+VERBOSE = False
+DEBUG = False
+
 
 class TestRegistryAPI(unittest.TestCase):
     def setUp(self):
@@ -34,7 +37,8 @@
         stubs.stub_out_registry_and_store_server(self.stubs)
         stubs.stub_out_registry_db_image_api(self.stubs)
         stubs.stub_out_filesystem_backend()
-        self.api = rserver.API({})
+        self.api = rserver.API({'verbose': VERBOSE,
+                                'debug': DEBUG})
 
     def tearDown(self):
         """Clear the test environment"""
@@ -218,16 +222,7 @@
     def test_update_image_not_existing(self):
         """Tests proper exception is raised if attempt to update non-existing
         image"""
-<<<<<<< HEAD
-        fixture = {'id': 3,
-                   'name': 'fake public image',
-                   'is_public': True,
-                   'disk_format': 'vhd',
-                   'container_format': 'ovf',
-                   'status': 'bad status'}
-=======
         fixture = {'status': 'killed'}
->>>>>>> 79ba479a
 
         req = webob.Request.blank('/images/3')
 
@@ -341,7 +336,9 @@
         stubs.stub_out_registry_and_store_server(self.stubs)
         stubs.stub_out_registry_db_image_api(self.stubs)
         stubs.stub_out_filesystem_backend()
-        options = {'registry_host': '0.0.0.0',
+        options = {'verbose': VERBOSE,
+                   'debug': DEBUG,
+                   'registry_host': '0.0.0.0',
                    'registry_port': '9191',
                    'sql_connection': 'sqlite://',
                    'default_store': 'file',
