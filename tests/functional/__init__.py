# vim: tabstop=4 shiftwidth=4 softtabstop=4

# Copyright 2011 OpenStack, LLC
# All Rights Reserved.
#
#    Licensed under the Apache License, Version 2.0 (the "License"); you may
#    not use this file except in compliance with the License. You may obtain
#    a copy of the License at
#
#         http://www.apache.org/licenses/LICENSE-2.0
#
#    Unless required by applicable law or agreed to in writing, software
#    distributed under the License is distributed on an "AS IS" BASIS, WITHOUT
#    WARRANTIES OR CONDITIONS OF ANY KIND, either express or implied. See the
#    License for the specific language governing permissions and limitations
#    under the License.

"""
Base test class for running non-stubbed tests (functional tests)

The FunctionalTest class contains helper methods for starting the API
and Registry server, grabbing the logs of each, cleaning up pidfiles,
and spinning down the servers.
"""

import datetime
import functools
import os
import random
import shutil
import signal
import socket
import tempfile
import time
import unittest
import urlparse

from tests.utils import execute, get_unused_port

from sqlalchemy import create_engine


def runs_sql(func):
    """
    Decorator for a test case method that ensures that the
    sql_connection setting is overridden to ensure a disk-based
    SQLite database so that arbitrary SQL statements can be
    executed out-of-process against the datastore...
    """
    @functools.wraps(func)
    def wrapped(*a, **kwargs):
        test_obj = a[0]
        orig_sql_connection = test_obj.registry_server.sql_connection
        try:
            if orig_sql_connection.startswith('sqlite'):
                test_obj.registry_server.sql_connection =\
                        "sqlite:///tests.sqlite"
            func(*a, **kwargs)
        finally:
            test_obj.registry_server.sql_connection = orig_sql_connection
    return wrapped


class Server(object):
    """
    Class used to easily manage starting and stopping
    a server during functional test runs.
    """
    def __init__(self, test_dir, port):
        """
        Creates a new Server object.

        :param test_dir: The directory where all test stuff is kept. This is
                         passed from the FunctionalTestCase.
        :param port: The port to start a server up on.
        """
        self.verbose = True
        self.debug = True
        self.test_dir = test_dir
        self.bind_port = port
        self.conf_file = None
        self.conf_base = None

    def start(self, **kwargs):
        """
        Starts the server.

        Any kwargs passed to this method will override the configuration
        value in the conf file used in starting the servers.
        """
        if self.conf_file:
            raise RuntimeError("Server configuration file already exists!")
        if not self.conf_base:
            raise RuntimeError("Subclass did not populate config_base!")

        conf_override = self.__dict__.copy()
        if kwargs:
            conf_override.update(**kwargs)

        # A config file to use just for this test...we don't want
        # to trample on currently-running Glance servers, now do we?

        conf_file = tempfile.NamedTemporaryFile()
        conf_file.write(self.conf_base % conf_override)
        conf_file.flush()
        self.conf_file = conf_file
        self.conf_file_name = conf_file.name

        cmd = ("./bin/glance-control %(server_name)s start "
               "%(conf_file_name)s --pid-file=%(pid_file)s"
               % self.__dict__)
        return execute(cmd)

    def stop(self):
        """
        Spin down the server.
        """
        cmd = ("./bin/glance-control %(server_name)s stop "
               "%(conf_file_name)s --pid-file=%(pid_file)s"
               % self.__dict__)
        return execute(cmd)


class ApiServer(Server):

    """
    Server object that starts/stops/manages the API server
    """

    def __init__(self, test_dir, port, registry_port, delayed_delete=False):
        super(ApiServer, self).__init__(test_dir, port)
        self.server_name = 'api'
        self.default_store = 'file'
        self.image_dir = os.path.join(self.test_dir,
                                         "images")
        self.pid_file = os.path.join(self.test_dir,
                                         "api.pid")
        self.log_file = os.path.join(self.test_dir, "api.log")
        self.registry_port = registry_port
<<<<<<< HEAD
        self.s3_store_host = "s3.amazonaws.com"
        self.s3_store_access_key = ""
        self.s3_store_secret_key = ""
        self.s3_store_bucket = ""
=======
        self.delayed_delete = delayed_delete
>>>>>>> 8e9b9e57
        self.conf_base = """[DEFAULT]
verbose = %(verbose)s
debug = %(debug)s
filesystem_store_datadir=%(image_dir)s
default_store = %(default_store)s
bind_host = 0.0.0.0
bind_port = %(bind_port)s
registry_host = 0.0.0.0
registry_port = %(registry_port)s
log_file = %(log_file)s
<<<<<<< HEAD
s3_store_host = %(s3_store_host)s
s3_store_access_key = %(s3_store_access_key)s
s3_store_secret_key = %(s3_store_secret_key)s
s3_store_bucket = %(s3_store_bucket)s
=======
delayed_delete = %(delayed_delete)s
>>>>>>> 8e9b9e57

[pipeline:glance-api]
pipeline = versionnegotiation context apiv1app

[pipeline:versions]
pipeline = versionsapp

[app:versionsapp]
paste.app_factory = glance.api.versions:app_factory

[app:apiv1app]
paste.app_factory = glance.api.v1:app_factory

[filter:versionnegotiation]
paste.filter_factory = glance.api.middleware.version_negotiation:filter_factory

[filter:context]
paste.filter_factory = glance.common.context:filter_factory
"""


class RegistryServer(Server):

    """
    Server object that starts/stops/manages the Registry server
    """

    def __init__(self, test_dir, port):
        super(RegistryServer, self).__init__(test_dir, port)
        self.server_name = 'registry'

        default_sql_connection = 'sqlite:///'
        self.sql_connection = os.environ.get('GLANCE_TEST_SQL_CONNECTION',
                                             default_sql_connection)

        self.pid_file = os.path.join(self.test_dir,
                                         "registry.pid")
        self.log_file = os.path.join(self.test_dir, "registry.log")
        self.conf_base = """[DEFAULT]
verbose = %(verbose)s
debug = %(debug)s
bind_host = 0.0.0.0
bind_port = %(bind_port)s
log_file = %(log_file)s
sql_connection = %(sql_connection)s
sql_idle_timeout = 3600

[pipeline:glance-registry]
pipeline = context registryapp

[app:registryapp]
paste.app_factory = glance.registry.server:app_factory

[filter:context]
paste.filter_factory = glance.common.context:filter_factory
"""


class ScrubberDaemon(Server):
    """
    Server object that starts/stops/manages the Scrubber server
    """

    def __init__(self, test_dir, sql_connection, daemon=False):
        # NOTE(jkoelker): Set the port to 0 since we actually don't listen
        super(ScrubberDaemon, self).__init__(test_dir, 0)
        self.server_name = 'scrubber'
        self.daemon = daemon

        self.sql_connection = sql_connection

        self.pid_file = os.path.join(self.test_dir, "scrubber.pid")
        self.log_file = os.path.join(self.test_dir, "scrubber.log")
        self.conf_base = """[DEFAULT]
verbose = %(verbose)s
debug = %(debug)s
log_file = %(log_file)s
scrub_time = 5
daemon = %(daemon)s
wakeup_time = 2
sql_connection = %(sql_connection)s
sql_idle_timeout = 3600

[app:glance-scrubber]
paste.app_factory = glance.store.scrubber:app_factory
"""


class FunctionalTest(unittest.TestCase):

    """
    Base test class for any test that wants to test the actual
    servers and clients and not just the stubbed out interfaces
    """

    def setUp(self):

        self.test_id = random.randint(0, 100000)
        self.test_dir = os.path.join("/", "tmp", "test.%d" % self.test_id)

        self.api_port = get_unused_port()
        self.registry_port = get_unused_port()

        self.api_server = ApiServer(self.test_dir,
                                    self.api_port,
                                    self.registry_port)
        self.registry_server = RegistryServer(self.test_dir,
                                              self.registry_port)

        registry_db = self.registry_server.sql_connection
        self.scrubber_daemon = ScrubberDaemon(self.test_dir,
                                              sql_connection=registry_db)

        self.pid_files = [self.api_server.pid_file,
                          self.registry_server.pid_file,
                          self.scrubber_daemon.pid_file]
        self.files_to_destroy = []

    def tearDown(self):
        self.cleanup()
        # We destroy the test data store between each test case,
        # and recreate it, which ensures that we have no side-effects
        # from the tests
        self._reset_database()

    def _reset_database(self):
        conn_string = self.registry_server.sql_connection
        conn_pieces = urlparse.urlparse(conn_string)
        if conn_string.startswith('sqlite'):
            # We can just delete the SQLite database, which is
            # the easiest and cleanest solution
            db_path = conn_pieces.path.strip('/')
            if db_path and os.path.exists(db_path):
                os.unlink(db_path)
            # No need to recreate the SQLite DB. SQLite will
            # create it for us if it's not there...
        elif conn_string.startswith('mysql'):
            # We can execute the MySQL client to destroy and re-create
            # the MYSQL database, which is easier and less error-prone
            # than using SQLAlchemy to do this via MetaData...trust me.
            database = conn_pieces.path.strip('/')
            loc_pieces = conn_pieces.netloc.split('@')
            host = loc_pieces[1]
            auth_pieces = loc_pieces[0].split(':')
            user = auth_pieces[0]
            password = ""
            if len(auth_pieces) > 1:
                if auth_pieces[1].strip():
                    password = "-p%s" % auth_pieces[1]
            sql = ("drop database if exists %(database)s; "
                   "create database %(database)s;") % locals()
            cmd = ("mysql -u%(user)s %(password)s -h%(host)s "
                   "-e\"%(sql)s\"") % locals()
            exitcode, out, err = execute(cmd)
            self.assertEqual(0, exitcode)

    def cleanup(self):
        """
        Makes sure anything we created or started up in the
        tests are destroyed or spun down
        """

        for pid_file in self.pid_files:
            if os.path.exists(pid_file):
                pid = int(open(pid_file).read().strip())
                try:
                    os.killpg(pid, signal.SIGTERM)
                except:
                    pass  # Ignore if the process group is dead
                os.unlink(pid_file)

        for f in self.files_to_destroy:
            if os.path.exists(f):
                os.unlink(f)

    def start_servers(self, **kwargs):
        """
        Starts the API and Registry servers (bin/glance-api and
        bin/glance-registry) on unused ports and returns a tuple
        of the (api_port, registry_port, conf_file_name).

        Any kwargs passed to this method will override the configuration
        value in the conf file used in starting the servers.
        """
        self.cleanup()

        # Start up the API and default registry server
        exitcode, out, err = self.api_server.start(**kwargs)

        self.assertEqual(0, exitcode,
                         "Failed to spin up the API server. "
                         "Got: %s" % err)
        self.assertTrue("Starting glance-api with" in out)

        exitcode, out, err = self.registry_server.start(**kwargs)

        self.assertEqual(0, exitcode,
                         "Failed to spin up the Registry server. "
                         "Got: %s" % err)
        self.assertTrue("Starting glance-registry with" in out)

        exitcode, out, err = self.scrubber_daemon.start(**kwargs)

        self.assertEqual(0, exitcode,
                         "Failed to spin up the Scrubber daemon. "
                         "Got: %s" % err)
        self.assertTrue("Starting glance-scrubber with" in out)

        self.wait_for_servers()

    def ping_server(self, port):
        """
        Simple ping on the port. If responsive, return True, else
        return False.

        :note We use raw sockets, not ping here, since ping uses ICMP and
        has no concept of ports...
        """
        s = socket.socket(socket.AF_INET, socket.SOCK_STREAM)
        try:
            s.connect(("127.0.0.1", port))
            s.close()
            return True
        except socket.error, e:
            return False

    def wait_for_servers(self, timeout=3):
        """
        Tight loop, waiting for both API and registry server to be
        available on the ports. Returns when both are pingable. There
        is a timeout on waiting for the servers to come up.

        :param timeout: Optional, defaults to 3 seconds
        """
        now = datetime.datetime.now()
        timeout_time = now + datetime.timedelta(seconds=timeout)
        while (timeout_time > now):
            if self.ping_server(self.api_port) and\
               self.ping_server(self.registry_port):
                return
            now = datetime.datetime.now()
            time.sleep(0.05)
        self.assertFalse(True, "Failed to start servers.")

    def stop_servers(self):
        """
        Called to stop the started servers in a normal fashion. Note
        that cleanup() will stop the servers using a fairly draconian
        method of sending a SIGTERM signal to the servers. Here, we use
        the glance-control stop method to gracefully shut the server down.
        This method also asserts that the shutdown was clean, and so it
        is meant to be called during a normal test case sequence.
        """

        # Spin down the API and default registry server
        exitcode, out, err = self.api_server.stop()
        self.assertEqual(0, exitcode,
                         "Failed to spin down the API server. "
                         "Got: %s" % err)

        exitcode, out, err = self.registry_server.stop()
        self.assertEqual(0, exitcode,
                         "Failed to spin down the Registry server. "
                         "Got: %s" % err)

        exitcode, out, err = self.scrubber_daemon.stop()
        self.assertEqual(0, exitcode,
                         "Failed to spin down the Scrubber daemon. "
                         "Got: %s" % err)
        # If all went well, then just remove the test directory.
        # We only want to check the logs and stuff if something
        # went wrong...
        if os.path.exists(self.test_dir):
            shutil.rmtree(self.test_dir)

    def run_sql_cmd(self, sql):
        """
        Provides a crude mechanism to run manual SQL commands for backend
        DB verification within the functional tests.
        The raw result set is returned.
        """
        engine = create_engine(self.registry_server.sql_connection,
                               pool_recycle=30)
        return engine.execute(sql)<|MERGE_RESOLUTION|>--- conflicted
+++ resolved
@@ -137,14 +137,11 @@
                                          "api.pid")
         self.log_file = os.path.join(self.test_dir, "api.log")
         self.registry_port = registry_port
-<<<<<<< HEAD
         self.s3_store_host = "s3.amazonaws.com"
         self.s3_store_access_key = ""
         self.s3_store_secret_key = ""
         self.s3_store_bucket = ""
-=======
         self.delayed_delete = delayed_delete
->>>>>>> 8e9b9e57
         self.conf_base = """[DEFAULT]
 verbose = %(verbose)s
 debug = %(debug)s
@@ -155,14 +152,11 @@
 registry_host = 0.0.0.0
 registry_port = %(registry_port)s
 log_file = %(log_file)s
-<<<<<<< HEAD
 s3_store_host = %(s3_store_host)s
 s3_store_access_key = %(s3_store_access_key)s
 s3_store_secret_key = %(s3_store_secret_key)s
 s3_store_bucket = %(s3_store_bucket)s
-=======
 delayed_delete = %(delayed_delete)s
->>>>>>> 8e9b9e57
 
 [pipeline:glance-api]
 pipeline = versionnegotiation context apiv1app
