# vim: tabstop=4 shiftwidth=4 softtabstop=4

# Copyright 2010 OpenStack, LLC
# All Rights Reserved.
#
#    Licensed under the Apache License, Version 2.0 (the "License"); you may
#    not use this file except in compliance with the License. You may obtain
#    a copy of the License at
#
#         http://www.apache.org/licenses/LICENSE-2.0
#
#    Unless required by applicable law or agreed to in writing, software
#    distributed under the License is distributed on an "AS IS" BASIS, WITHOUT
#    WARRANTIES OR CONDITIONS OF ANY KIND, either express or implied. See the
#    License for the specific language governing permissions and limitations
#    under the License.

import logging
import optparse
import os
import urlparse

<<<<<<< HEAD
from glance import registry
from glance.common import config, exception


logger = logging.getLogger('glance.store')
=======
from glance.common import exception
from glance.store import location
>>>>>>> 6cf282cc


# TODO(sirp): should this be moved out to common/utils.py ?
def _file_iter(f, size):
    """
    Return an iterator for a file-like object
    """
    chunk = f.read(size)
    while chunk:
        yield chunk
        chunk = f.read(size)


class BackendException(Exception):
    pass


class UnsupportedBackend(BackendException):
    pass


class Backend(object):
    CHUNKSIZE = 4096


def get_backend_class(backend):
    """
    Returns the backend class as designated in the
    backend name

    :param backend: Name of backend to create
    """
    # NOTE(sirp): avoiding circular import
    from glance.store.http import HTTPBackend
    from glance.store.s3 import S3Backend
    from glance.store.swift import SwiftBackend
    from glance.store.filesystem import FilesystemBackend

    BACKENDS = {
        "file": FilesystemBackend,
        "http": HTTPBackend,
        "https": HTTPBackend,
        "swift": SwiftBackend,
        "s3": S3Backend}

    try:
        return BACKENDS[backend]
    except KeyError:
        raise UnsupportedBackend("No backend found for '%s'" % backend)


def get_from_backend(uri, **kwargs):
    """Yields chunks of data from backend specified by uri"""

    loc = location.get_location_from_uri(uri)
    backend_class = get_backend_class(loc.store_name)

    return backend_class.get(loc, **kwargs)


def delete_from_backend(uri, **kwargs):
    """Removes chunks of data from backend specified by uri"""

    loc = location.get_location_from_uri(uri)
    backend_class = get_backend_class(loc.store_name)

    if hasattr(backend_class, 'delete'):
        return backend_class.delete(loc, **kwargs)


def get_store_from_location(uri):
    """
    Given a location (assumed to be a URL), attempt to determine
    the store from the location.  We use here a simple guess that
    the scheme of the parsed URL is the store...

    :param uri: Location to check for the store
    """
<<<<<<< HEAD
    path = parsed_uri.path.lstrip('//')
    netloc = parsed_uri.netloc

    try:
        try:
            creds, netloc = netloc.split('@')
        except ValueError:
            # Python 2.6.1 compat
            # see lp659445 and Python issue7904
            creds, path = path.split('@')
        user, key = creds.split(':')
        path_parts = path.split('/')
        obj = path_parts.pop()
        container = path_parts.pop()
    except (ValueError, IndexError):
        raise BackendException(
             "Expected four values to unpack in: %s:%s. "
             "Should have received something like: %s."
             % (parsed_uri.scheme, parsed_uri.path, example_url))

    authurl = "https://%s" % '/'.join(path_parts)

    return user, key, authurl, container, obj


def schedule_delete_from_backend(uri, options, id, **kwargs):
    """
    Given a uri and a time, schedule the deletion of an image.
    """
    use_delay = config.get_option(options, 'delayed_delete', type='bool',
                                  default=False)
    if not use_delay:
        registry.update_image_metadata(options, id, {'status': 'deleted'})
        try:
            return delete_from_backend(uri, **kwargs)
        except (UnsupportedBackend, exception.NotFound):
            msg = "Failed to delete image from store (%s). "
            logger.error(msg % uri)

    registry.update_image_metadata(options, id, {'status': 'pending_delete'})
=======
    loc = location.get_location_from_uri(uri)
    return loc.store_name
>>>>>>> 6cf282cc
<|MERGE_RESOLUTION|>--- conflicted
+++ resolved
@@ -20,16 +20,12 @@
 import os
 import urlparse
 
-<<<<<<< HEAD
 from glance import registry
 from glance.common import config, exception
+from glance.store import location
 
 
 logger = logging.getLogger('glance.store')
-=======
-from glance.common import exception
-from glance.store import location
->>>>>>> 6cf282cc
 
 
 # TODO(sirp): should this be moved out to common/utils.py ?
@@ -108,30 +104,8 @@
 
     :param uri: Location to check for the store
     """
-<<<<<<< HEAD
-    path = parsed_uri.path.lstrip('//')
-    netloc = parsed_uri.netloc
-
-    try:
-        try:
-            creds, netloc = netloc.split('@')
-        except ValueError:
-            # Python 2.6.1 compat
-            # see lp659445 and Python issue7904
-            creds, path = path.split('@')
-        user, key = creds.split(':')
-        path_parts = path.split('/')
-        obj = path_parts.pop()
-        container = path_parts.pop()
-    except (ValueError, IndexError):
-        raise BackendException(
-             "Expected four values to unpack in: %s:%s. "
-             "Should have received something like: %s."
-             % (parsed_uri.scheme, parsed_uri.path, example_url))
-
-    authurl = "https://%s" % '/'.join(path_parts)
-
-    return user, key, authurl, container, obj
+    loc = location.get_location_from_uri(uri)
+    return loc.store_name
 
 
 def schedule_delete_from_backend(uri, options, id, **kwargs):
@@ -148,8 +122,4 @@
             msg = "Failed to delete image from store (%s). "
             logger.error(msg % uri)
 
-    registry.update_image_metadata(options, id, {'status': 'pending_delete'})
-=======
-    loc = location.get_location_from_uri(uri)
-    return loc.store_name
->>>>>>> 6cf282cc
+    registry.update_image_metadata(options, id, {'status': 'pending_delete'})